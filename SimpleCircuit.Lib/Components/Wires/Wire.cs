﻿using SimpleCircuit.Diagnostics;
using SpiceSharp.Components;
using SpiceSharp.Simulations;
using System;
using System.Collections.Generic;
using System.Linq;

namespace SimpleCircuit.Components.Wires
{
    /// <summary>
    /// A wire that can have a variable length.
    /// </summary>
    public class Wire : Drawable
    {
        private struct WirePoint
        {
            public bool IsJumpOver { get; }
            public Vector2 Location { get; }
            public WirePoint(Vector2 location, bool isJumpOver)
            {
                Location = location;
                IsJumpOver = isJumpOver;
            }
        }

        private readonly WireInfo _info;
        private readonly List<WirePoint> _vectors = new();
        private const double _jumpOverRadius = 1.5;

        /// <inheritdoc />
        public override int Order => -1;

        /// <inheritdoc />
        public override string Type => "wire";

        /// <summary>
        /// Gets the X-coordinate name of the first point of the wire.
        /// </summary>
        public string StartX => GetXName(-1);

        /// <summary>
        /// Gets the Y-coordinate name of the first point of the wire.
        /// </summary>
        public string StartY => GetYName(-1);

        /// <summary>
        /// Gets the X-coordinate name of the last point of the wire.
        /// </summary>
        public string EndX => GetXName(_info.Segments.Count - 1);

        /// <summary>
        /// Gets the Y-coordinate name of the last point of the wire.
        /// </summary>
        public string EndY => GetYName(_info.Segments.Count - 1);

        /// <summary>
        /// Creates a new wire.
        /// </summary>
        /// <param name="name">The name of the wire.</param>
        /// <param name="info">The wire information.</param>
        public Wire(string name, WireInfo info)
            : base(name)
        {
            DrawingVariants = Variant.Do(DrawWire);
            _info = info ?? throw new ArgumentNullException(nameof(info));
        }

        /// <inheritdoc />
        public override void DiscoverNodeRelationships(NodeContext context, IDiagnosticHandler diagnostics)
        {
            string x = StartX, y = StartY;
            for (int i = 0; i < _info.Segments.Count; i++)
            {
                string tx = GetXName(i), ty = GetYName(i);
                if (_info.Segments[i].Orientation.X.IsZero())
                    context.Shorts.Group(x, tx);
                if (_info.Segments[i].Orientation.Y.IsZero())
                    context.Shorts.Group(y, ty);
                x = tx;
                y = ty;
            }
        }

        /// <inheritdoc />
        public override void Update(IBiasingSimulationState state, CircuitContext context, IDiagnosticHandler diagnostics)
        {
            _vectors.Clear();

            double x = 0.0, y = 0.0;
            if (state.TryGetValue(context.Nodes.Shorts[StartX], out var solX))
                x = solX.Value;
            if (state.TryGetValue(context.Nodes.Shorts[StartY], out var solY))
                y = solY.Value;
            Vector2 last = new(x, y);
            _vectors.Add(new(last, false));

            int count = context.WireSegments.Count;
            for (int i = 0; i < _info.Segments.Count; i++)
            {
                x = 0.0;
                y = 0.0;
                if (state.TryGetValue(context.Nodes.Shorts[GetXName(i)], out solX))
                    x = solX.Value;
                if (state.TryGetValue(context.Nodes.Shorts[GetYName(i)], out solY))
                    y = solY.Value;
                Vector2 next = new(x, y);

                // Add jump-over points if specified
                if (_info.JumpOverWires)
                    AddJumpOverWires(last, next, context.WireSegments.Take(count));

                _vectors.Add(new(next, false));
                context.WireSegments.Add(new(last, next));
                last = next;
            }
        }

        private void AddJumpOverWires(Vector2 last, Vector2 next, IEnumerable<WireSegment> segments)
        {
            // Calculate overlapping vectors
            Vector2 d = last - next;
            SortedDictionary<double, Vector2> pts = new();
            foreach (var segment in segments)
            {
                Vector2 sd = segment.Start - segment.End;
                double denom = d.X * sd.Y - d.Y * sd.X;
                if (denom.IsZero())
                    continue;

                double tn = (last.X - segment.Start.X) * sd.Y - (last.Y - segment.Start.Y) * sd.X;
                double un = (last.X - segment.Start.X) * d.Y - (last.Y - segment.Start.Y) * d.X;
                if (denom < 0)
                {
                    denom = -denom;
                    tn = -tn;
                    un = -un;
                }
                double tol = 1e-3 * denom;
                if (tn <= tol || un <= tol)
                    continue;
                tol = denom - tol;
                if (tn >= tol || un >= tol)
                    continue;
                Vector2 intersection = last - tn / denom * d;
                sd = intersection - last;
                pts.Add(sd.X * sd.X + sd.Y * sd.Y, intersection);
            }
            if (pts.Count > 0)
            {
                double minDist = _jumpOverRadius * _jumpOverRadius;
                double maxDist = (d.X * d.X + d.Y * d.Y) - minDist;
                foreach (var pair in pts)
                {
                    if (pair.Key >= minDist && pair.Key <= maxDist)
                        _vectors.Add(new(pair.Value, true));
                }
            }
        }

        /// <inheritdoc />
        public override void Register(CircuitContext context, IDiagnosticHandler diagnostics)
        {
            string x = StartX, y = StartY;
            for (int i = 0; i < _info.Segments.Count; i++)
            {
                string tx = GetXName(i), ty = GetYName(i);
                RegisterWire(context, x, y, tx, ty, _info.Segments[i]);
                x = tx;
                y = ty;
            }
        }

        private void RegisterWire(CircuitContext context, string x, string y, string tx, string ty, WireSegmentInfo segment)
        {
            var map = context.Nodes.Shorts;
            string ox = map[x];
            string oy = map[y];
            tx = map[tx];
            ty = map[ty];
            var direction = segment.Orientation.Order(ref ox, ref tx, ref oy, ref ty);
            if (segment.IsFixed)
            {
                if (ox != tx)
                    OffsetConstraint.AddOffset(context.Circuit, x, ox, tx, direction.X * segment.Length);
                if (oy != ty)
                    OffsetConstraint.AddOffset(context.Circuit, y, oy, ty, direction.Y * segment.Length);
            }
            else
            {
                if (ox == tx)
                    MinimumConstraint.AddMinimum(context.Circuit, y, oy, ty, segment.Length);
                else if (oy == ty)
                    MinimumConstraint.AddMinimum(context.Circuit, x, ox, tx, segment.Length);
                else
                {
                    // General case, in any direction
                    // Link the X and Y coordinates such that the slope remains correct
                    string i = $"{x}.xc";
                    MinimumConstraint.AddRectifyingElement(context.Circuit, $"D{i}", i, tx);
                    context.Circuit.Add(new VoltageControlledVoltageSource($"E{i}", i, ox, ty, oy, direction.X / direction.Y));

                    i = $"{y}.yc";
                    MinimumConstraint.AddRectifyingElement(context.Circuit, $"D{i}", i, ty);
                    context.Circuit.Add(new VoltageControlledVoltageSource($"E{i}", i, oy, tx, ox, direction.Y / direction.X));

                    // Make sure the X and Y length cannot go below their theoretical minimum
                    MinimumConstraint.AddMinimum(context.Circuit, $"{x}.mx", ox, tx, direction.X * segment.Length);
                    MinimumConstraint.AddMinimum(context.Circuit, $"{y}.my", oy, ty, direction.Y * segment.Length);
                }
            }
        }

        private void DrawWire(SvgDrawing drawing)
        {
            if (_info.IsVisible && _vectors.Count > 0)
            {
                drawing.Path(builder =>
                {
<<<<<<< HEAD
                        // Start the first point and build the path
                    builder.MoveTo(_vectors[0]);
=======
                    // Start the first point and build the path
                    builder.MoveTo(_vectors[0].Location);

>>>>>>> 3bb71b25
                    for (int i = 1; i < _vectors.Count; i++)
                    {
                        if (_vectors[i].IsJumpOver)
                        {
                            // Draw a small half circle for crossing over this point
                            Vector2 nx = _vectors[i].Location - _vectors[i - 1].Location;
                            if (nx.X.IsZero() && nx.Y.IsZero())
                                continue;
                            nx /= nx.Length;
                            Vector2 ny = new(nx.Y, -nx.X);
                            Vector2 o = _vectors[i].Location;
                            Vector2 s = o - nx * _jumpOverRadius;
                            Vector2 e = o + _jumpOverRadius * nx;
                            Vector2 m = o + ny * _jumpOverRadius;

                            builder.LineTo(s);
                            nx *= 0.55 * _jumpOverRadius;
                            ny *= 0.55 * _jumpOverRadius;
                            builder.CurveTo(s + ny, m - nx, m);
                            builder.SmoothTo(e + ny, e);
                        }
                        else
                            builder.LineTo(_vectors[i].Location);
                    }
                }, _info.Options);
            }
        }

        private string GetXName(int index) => $"{Name}.{index + 1}.x";
        private string GetYName(int index) => $"{Name}.{index + 1}.y";
    }
}<|MERGE_RESOLUTION|>--- conflicted
+++ resolved
@@ -216,14 +216,9 @@
             {
                 drawing.Path(builder =>
                 {
-<<<<<<< HEAD
-                        // Start the first point and build the path
-                    builder.MoveTo(_vectors[0]);
-=======
                     // Start the first point and build the path
                     builder.MoveTo(_vectors[0].Location);
 
->>>>>>> 3bb71b25
                     for (int i = 1; i < _vectors.Count; i++)
                     {
                         if (_vectors[i].IsJumpOver)
