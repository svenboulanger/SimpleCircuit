﻿namespace SimpleCircuit.Diagnostics
{
    /// <summary>
    /// The error codes used by SimpleCircuit.
    /// </summary>
    public enum ErrorCodes
    {
        /// <summary>
        /// No error.
        /// </summary>
        None = 0,

        [Diagnostic(SeverityLevel.Error, "PE001", "Cannot find pin '{0}' for component '{1}'")]
        CannotFindPin,

        [Diagnostic(SeverityLevel.Error, "PE002", "The component '{0}' does not have pins")]
        DoesNotHavePins,

        [Diagnostic(SeverityLevel.Error, "PE003", "Expected a component name")]
        ExpectedComponentName,

        [Diagnostic(SeverityLevel.Error, "PE004", "Could not recognize or create a component for '{0}'")]
        CouldNotRecognizeOrCreateComponent,

        [Diagnostic(SeverityLevel.Warning, "PW005", "Labeling is not possible for '{0}'")]
        LabelingNotPossible,

        [Diagnostic(SeverityLevel.Error, "PE006", "Expected a variant")]
        ExpectedVariant,

        [Diagnostic(SeverityLevel.Warning, "PW007", "Could not recognize variant '{0}' for component '{1}'")]
        CouldNotRecognizeVariant,

        [Diagnostic(SeverityLevel.Error, "PE008", "Expected label or variant for '{0}'")]
        ExpectedLabelOrVariant,

        [Diagnostic(SeverityLevel.Error, "PE009", "Bracket mismatch, '{0}' expected")]
        BracketMismatch,

        [Diagnostic(SeverityLevel.Error, "PE010", "Expected a wire")]
        ExpectedWire,

        [Diagnostic(SeverityLevel.Error, "PE011", "Could not recognize direction '{0}'")]
        CouldNotRecognizeDirection,

        [Diagnostic(SeverityLevel.Error, "PE012", "Expected a pin")]
        ExpectedPin,

        [Diagnostic(SeverityLevel.Error, "PE013", "Could not recognize option '{0}'")]
        CouldNotRecognizeOption,

        [Diagnostic(SeverityLevel.Error, "PE014", "Expected a subcircuit definition")]
        ExpectedSubcircuit,

        [Diagnostic(SeverityLevel.Error, "PE015", "Unexpected end of code")]
        UnexpectedEndOfCode,

        [Diagnostic(SeverityLevel.Error, "PE016", "Expected a section name")]
        ExpectedSectionName,

        [Diagnostic(SeverityLevel.Error, "PE017", "Could not recognize global option '{0}'")]
        CouldNotRecognizeGlobalOption,

        [Diagnostic(SeverityLevel.Warning, "PW018", "Expected assignment")]
        ExpectedAssignment,

        [Diagnostic(SeverityLevel.Error, "PE019", "Could not recognize the type of {0}")]
        CouldNotRecognizeType,

        [Diagnostic(SeverityLevel.Error, "PE020", "Unexpected end of line")]
        UnexpectedEndOfLine,

        [Diagnostic(SeverityLevel.Error, "PE021", "Expected a virtual chain")]
        ExpectedVirtualChain,

        [Diagnostic(SeverityLevel.Error, "PE022", "Expected a virtual chain direction")]
        ExpectedVirtualChainDirection,

        [Diagnostic(SeverityLevel.Error, "PE023", "Could not recognize virtual chain direction '{0}'")]
        CouldNotRecognizeVirtualChainDirection,

        [Diagnostic(SeverityLevel.Error, "PE024", "Expected a property assignment")]
        ExpectedPropertyAssignment,

        [Diagnostic(SeverityLevel.Error, "PE025", "Expected a '.'")]
        ExpectedDot,

        [Diagnostic(SeverityLevel.Error, "PE026", "Expected a property")]
        ExpectedProperty,

        [Diagnostic(SeverityLevel.Error, "PE027", "Could not find the property or variant '{0}' for {1}")]
        CouldNotFindPropertyOrVariant,

        [Diagnostic(SeverityLevel.Error, "PE028", "Expected boolean")]
        ExpectedBoolean,

        [Diagnostic(SeverityLevel.Error, "PE029", "Expected a number")]
        ExpectedNumber,

        [Diagnostic(SeverityLevel.Error, "PE030", "Expected a string")]
        ExpectedString,

        [Diagnostic(SeverityLevel.Error, "PE031", "XML Error: {0}")]
        XMLError,

        [Diagnostic(SeverityLevel.Error, "PE032", "Component {0} does not have a location")]
        ComponentWithoutLocation,

        [Diagnostic(SeverityLevel.Error, "PE033", "Cannot find {0} for virtual chain")]
        VirtualChainComponentNotFound,

<<<<<<< HEAD
        [Diagnostic(SeverityLevel.Warning, "PW034", "Arrows can only appear at the start or end of a wire definition")]
        ArrowWireStartEnd,

        [Diagnostic(SeverityLevel.Warning, "PW035", "Slashes can only appear at the start or end of a wire definition")]
        SlashesWireStartEnd,

        [Diagnostic(SeverityLevel.Warning, "PW036", "Dots can only appear at the start or end of a wire definition")]
        DotWireStartEnd,
=======
        [Diagnostic(SeverityLevel.Error, "PE034", "Cannot create a component with a wildcard character ('*')")]
        NoWildcardCharacter,
>>>>>>> f94da1fc

        [Diagnostic(SeverityLevel.Error, "LE001", "Quote mismatch")]
        QuoteMismatch,
    }
}<|MERGE_RESOLUTION|>--- conflicted
+++ resolved
@@ -109,7 +109,6 @@
         [Diagnostic(SeverityLevel.Error, "PE033", "Cannot find {0} for virtual chain")]
         VirtualChainComponentNotFound,
 
-<<<<<<< HEAD
         [Diagnostic(SeverityLevel.Warning, "PW034", "Arrows can only appear at the start or end of a wire definition")]
         ArrowWireStartEnd,
 
@@ -118,10 +117,9 @@
 
         [Diagnostic(SeverityLevel.Warning, "PW036", "Dots can only appear at the start or end of a wire definition")]
         DotWireStartEnd,
-=======
-        [Diagnostic(SeverityLevel.Error, "PE034", "Cannot create a component with a wildcard character ('*')")]
+
+        [Diagnostic(SeverityLevel.Error, "PE037", "Cannot create a component with a wildcard character ('*')")]
         NoWildcardCharacter,
->>>>>>> f94da1fc
 
         [Diagnostic(SeverityLevel.Error, "LE001", "Quote mismatch")]
         QuoteMismatch,
